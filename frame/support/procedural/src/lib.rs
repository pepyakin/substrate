// This file is part of Substrate.

// Copyright (C) 2017-2020 Parity Technologies (UK) Ltd.
// SPDX-License-Identifier: Apache-2.0

// Licensed under the Apache License, Version 2.0 (the "License");
// you may not use this file except in compliance with the License.
// You may obtain a copy of the License at
//
// 	http://www.apache.org/licenses/LICENSE-2.0
//
// Unless required by applicable law or agreed to in writing, software
// distributed under the License is distributed on an "AS IS" BASIS,
// WITHOUT WARRANTIES OR CONDITIONS OF ANY KIND, either express or implied.
// See the License for the specific language governing permissions and
// limitations under the License.

//! Proc macro of Support code for the runtime.

#![recursion_limit="512"]

mod storage;
mod construct_runtime;
<<<<<<< HEAD
mod pallet;
=======
mod pallet_version;
>>>>>>> ef8534ab
mod transactional;
mod debug_no_bound;
mod clone_no_bound;
mod partial_eq_no_bound;

pub(crate) use storage::INHERENT_INSTANCE_NAME;
use proc_macro::TokenStream;

/// Declares strongly-typed wrappers around codec-compatible types in storage.
///
/// ## Example
///
/// ```nocompile
/// decl_storage! {
/// 	trait Store for Module<T: Trait> as Example {
/// 		Foo get(fn foo) config(): u32=12;
/// 		Bar: map hasher(identity) u32 => u32;
/// 		pub Zed build(|config| vec![(0, 0)]): map hasher(identity) u32 => u32;
/// 	}
/// }
/// ```
///
/// Declaration is set with the header `(pub) trait Store for Module<T: Trait> as Example`,
/// with `Store` a (pub) trait generated associating each storage item to the `Module` and
/// `as Example` setting the prefix used for storage items of this module. `Example` must be unique:
/// another module with the same name and the same inner storage item name will conflict.
/// `Example` is called the module prefix.
///
/// note: For instantiable modules the module prefix is prepended with instance
/// prefix. Instance prefix is "" for default instance and "Instance$n" for instance number $n.
/// Thus, instance 3 of module Example has a module prefix of `Instance3Example`
///
/// Basic storage consists of a name and a type; supported types are:
///
/// * Value: `Foo: type`: Implements the
///   [`StorageValue`](../frame_support/storage/trait.StorageValue.html) trait using the
///   [`StorageValue generator`](../frame_support/storage/generator/trait.StorageValue.html).
///
///   The generator is implemented with:
///   * `module_prefix`: module_prefix
///   * `storage_prefix`: storage_name
///
///   Thus the storage value is finally stored at:
///   ```nocompile
///   Twox128(module_prefix) ++ Twox128(storage_prefix)
///   ```
///
/// * Map: `Foo: map hasher($hash) type => type`: Implements the
///   [`StorageMap`](../frame_support/storage/trait.StorageMap.html) trait using the
///   [`StorageMap generator`](../frame_support/storage/generator/trait.StorageMap.html).
///   And [`StoragePrefixedMap`](../frame_support/storage/trait.StoragePrefixedMap.html).
///
///   `$hash` representing a choice of hashing algorithms available in the
///   [`Hashable`](../frame_support/trait.Hashable.html) trait. You will generally want to use one
///   of three hashers:
///   * `blake2_128_concat`: The default, safe choice. Use if you are unsure or don't care. It is
///     secure against user-tainted keys, fairly fast and memory-efficient and supports
///     iteration over its keys and values. This must be used if the keys of your map can be
///     selected *en masse* by untrusted users.
///   * `twox_64_concat`: This is an insecure hasher and can only be used safely if you know that
///     the preimages cannot be chosen at will by untrusted users. It is memory-efficient, extremely
///     performant and supports iteration over its keys and values. You can safely use this is the
///     key is:
///     - A (slowly) incrementing index.
///     - Known to be the result of a cryptographic hash (though `identity` is a better choice here).
///     - Known to be the public key of a cryptographic key pair in existence.
///   * `identity`: This is not a hasher at all, and just uses the key material directly. Since it
///     does no hashing or appending, it's the fastest possible hasher, however, it's also the least
///     secure. It can be used only if you know that the key will be cryptographically/securely
///     randomly distributed over the binary encoding space. In most cases this will not be true.
///     One case where it is true, however, if where the key is itself the result of a cryptographic
///     hash of some existent data.
///
///   Other hashers will tend to be "opaque" and not support iteration over the keys in the
///   map. It is not recommended to use these.
///
///   The generator is implemented with:
///   * `module_prefix`: $module_prefix
///   * `storage_prefix`: storage_name
///   * `Hasher`: $hash
///
///   Thus the keys are stored at:
///   ```nocompile
///   twox128(module_prefix) ++ twox128(storage_prefix) ++ hasher(encode(key))
///   ```
///
/// * Double map: `Foo: double_map hasher($hash1) u32, hasher($hash2) u32 => u32`: Implements the
///   [`StorageDoubleMap`](../frame_support/storage/trait.StorageDoubleMap.html) trait using the
///   [`StorageDoubleMap generator`](../frame_support/storage/generator/trait.StorageDoubleMap.html).
///   And [`StoragePrefixedMap`](../frame_support/storage/trait.StoragePrefixedMap.html).
///
///   `$hash1` and `$hash2` representing choices of hashing algorithms available in the
///   [`Hashable`](../frame_support/trait.Hashable.html) trait. They must be chosen with care, see
///   generator documentation.
///
///   The generator is implemented with:
///   * `module_prefix`: $module_prefix
///   * `storage_prefix`: storage_name
///   * `Hasher1`: $hash1
///   * `Hasher2`: $hash2
///
///   Thus keys are stored at:
///   ```nocompile
///   Twox128(module_prefix) ++ Twox128(storage_prefix) ++ Hasher1(encode(key1)) ++ Hasher2(encode(key2))
///   ```
///
/// Supported hashers (ordered from least to best security):
///
/// * `identity` - Just the unrefined key material. Use only when it is known to be a secure hash
///   already. The most efficient and iterable over keys.
/// * `twox_64_concat` - TwoX with 64bit + key concatenated. Use only when an untrusted source
///   cannot select and insert key values. Very efficient and iterable over keys.
/// * `blake2_128_concat` - Blake2 with 128bit + key concatenated. Slower but safe to use in all
///   circumstances. Iterable over keys.
///
/// Deprecated hashers, which do not support iteration over keys include:
/// * `twox_128` - TwoX with 128bit.
/// * `twox_256` - TwoX with with 256bit.
/// * `blake2_128` - Blake2 with 128bit.
/// * `blake2_256` - Blake2 with 256bit.
///
/// Basic storage can be extended as such:
///
/// `#vis #name get(fn #getter) config(#field_name) build(#closure): #type = #default;`
///
/// * `#vis`: Set the visibility of the structure. `pub` or nothing.
/// * `#name`: Name of the storage item, used as a prefix in storage.
/// * \[optional\] `get(fn #getter)`: Implements the function #getter to `Module`.
/// * \[optional\] `config(#field_name)`: `field_name` is optional if get is set.
/// Will include the item in `GenesisConfig`.
/// * \[optional\] `build(#closure)`: Closure called with storage overlays.
/// * `#type`: Storage type.
/// * \[optional\] `#default`: Value returned when none.
///
/// Storage items are accessible in multiple ways:
///
/// * The structure: `Foo` or `Foo::<T>` depending if the value type is generic or not.
/// * The `Store` trait structure: `<Module<T> as Store>::Foo`
/// * The getter on the module that calls get on the structure: `Module::<T>::foo()`
///
/// ## GenesisConfig
///
/// An optional `GenesisConfig` struct for storage initialization can be defined, either
/// when at least one storage field requires default initialization
/// (both `get` and `config` or `build`), or specifically as in:
///
/// ```nocompile
/// decl_storage! {
/// 	trait Store for Module<T: Trait> as Example {
///
/// 		// Your storage items
/// 	}
///		add_extra_genesis {
///			config(genesis_field): GenesisFieldType;
///			config(genesis_field2): GenesisFieldType;
///			...
///			build(|_: &Self| {
///				// Modification of storage
///			})
///		}
/// }
/// ```
///
/// This struct can be exposed as `ExampleConfig` by the `construct_runtime!` macro like follows:
///
/// ```nocompile
/// construct_runtime!(
/// 	pub enum Runtime with ... {
///         ...,
///         Example: example::{Module, Storage, ..., Config<T>},
///         ...,
///	}
/// );
/// ```
///
/// ### Module with Instances
///
/// The `decl_storage!` macro supports building modules with instances with the following syntax
/// (`DefaultInstance` type is optional):
///
/// ```nocompile
/// trait Store for Module<T: Trait<I>, I: Instance=DefaultInstance> as Example {}
/// ```
///
/// Accessing the structure no requires the instance as generic parameter:
/// * `Foo::<I>` if the value type is not generic
/// * `Foo::<T, I>` if the value type is generic
///
/// ## Where clause
///
/// This macro supports a where clause which will be replicated to all generated types.
///
/// ```nocompile
/// trait Store for Module<T: Trait> as Example where T::AccountId: std::fmt::Display {}
/// ```
///
/// ## Limitations
///
/// # Instancing and generic `GenesisConfig`
///
/// If your module supports instancing and you see an error like `parameter `I` is never used` for
/// your `decl_storage!`, you are hitting a limitation of the current implementation. You probably
/// try to use an associated type of a non-instantiable trait. To solve this, add the following to
/// your macro call:
///
/// ```nocompile
/// add_extra_genesis {
/// 	config(phantom): std::marker::PhantomData<I>,
/// }
/// ...
///
/// This adds a field to your `GenesisConfig` with the name `phantom` that you can initialize with
/// `Default::default()`.
///
#[proc_macro]
pub fn decl_storage(input: TokenStream) -> TokenStream {
	storage::decl_storage_impl(input)
}

/// Construct a runtime, with the given name and the given modules.
///
/// The parameters here are specific types for `Block`, `NodeBlock`, and `UncheckedExtrinsic`
/// and the modules that are used by the runtime.
/// `Block` is the block type that is used in the runtime and `NodeBlock` is the block type
/// that is used in the node. For instance they can differ in the extrinsics type.
///
/// # Example:
///
/// ```nocompile
/// construct_runtime!(
///     pub enum Runtime where
///         Block = Block,
///         NodeBlock = runtime::Block,
///         UncheckedExtrinsic = UncheckedExtrinsic
///     {
///         System: system::{Module, Call, Event<T>, Config<T>} = 0,
///         Test: test::{Module, Call} = 1,
///         Test2: test_with_long_module::{Module, Event<T>},
///
///         // Module with instances
///         Test3_Instance1: test3::<Instance1>::{Module, Call, Storage, Event<T, I>, Config<T, I>, Origin<T, I>},
///         Test3_DefaultInstance: test3::{Module, Call, Storage, Event<T>, Config<T>, Origin<T>} = 4,
///     }
/// )
/// ```
///
/// The identifier `System` is the name of the pallet and the lower case identifier `system` is the
/// name of the Rust module/crate for this Substrate module. The identifiers between the braces are
/// the module parts provided by the pallet. It is important to list these parts here to export
/// them correctly in the metadata or to make the pallet usable in the runtime.
///
/// We provide support for the following module parts in a pallet:
///
/// - `Pallet` or `Module`, mandatory. (one or the other must be provided depending if pallet use
/// 	pallet attribute macro or old decl_module macro
/// - `Call`
/// - `Storage`
/// - `Event` or `Event<T>` (if the event is generic)
/// - `Origin` or `Origin<T>` (if the origin is generic)
/// - `Config` or `Config<T>` (if the config is generic)
/// - `Inherent` - If the module provides/can check inherents.
/// - `ValidateUnsigned` - If the module validates unsigned extrinsics.
///
/// `= $n` is an optional part allowing to define at which index the module variants in
/// `OriginCaller`, `Call` and `Event` are encoded, and to define the ModuleToIndex value.
///
/// if `= $n` is not given, then index is resolved same as fieldless enum in Rust
/// (i.e. incrementedly from previous index):
/// ```nocompile
/// module1 .. = 2,
/// module2 .., // Here module2 is given index 3
/// module3 .. = 0,
/// module4 .., // Here module4 is given index 1
/// ```
///
/// # Note
///
/// The population of the genesis storage depends on the order of modules. So, if one of your
/// modules depends on another module, the module that is depended upon needs to come before
/// the module depending on it.
#[proc_macro]
pub fn construct_runtime(input: TokenStream) -> TokenStream {
	construct_runtime::construct_runtime(input)
}

/// Macro to define a pallet. Docs are at `frame_support::pallet`.
#[proc_macro_attribute]
pub fn pallet(attr: TokenStream, item: TokenStream) -> TokenStream {
	pallet::pallet(attr, item)
}

/// Execute the annotated function in a new storage transaction.
///
/// The return type of the annotated function must be `Result`. All changes to storage performed
/// by the annotated function are discarded if it returns `Err`, or committed if `Ok`.
///
/// # Example
///
/// ```nocompile
/// #[transactional]
/// fn value_commits(v: u32) -> result::Result<u32, &'static str> {
/// 	Value::set(v);
/// 	Ok(v)
/// }
///
/// #[transactional]
/// fn value_rollbacks(v: u32) -> result::Result<u32, &'static str> {
/// 	Value::set(v);
/// 	Err("nah")
/// }
/// ```
#[proc_macro_attribute]
pub fn transactional(attr: TokenStream, input: TokenStream) -> TokenStream {
	transactional::transactional(attr, input).unwrap_or_else(|e| e.to_compile_error().into())
}

/// Derive [`Clone`] but do not bound any generic. Docs are at `frame_support::CloneNoBound`.
#[proc_macro_derive(CloneNoBound)]
pub fn derive_clone_no_bound(input: TokenStream) -> TokenStream {
	clone_no_bound::derive_clone_no_bound(input)
}

/// Derive [`Debug`] but do not bound any generics. Docs are at `frame_support::DeriveNoBounds`.
#[proc_macro_derive(DebugNoBound)]
pub fn derive_debug_no_bound(input: TokenStream) -> TokenStream {
	debug_no_bound::derive_debug_no_bound(input)
}

/// Derive [`Debug`], if `std` is enabled it uses `frame_support::DebugNoBound`, if `std` is not
/// enabled it just returns `"<stripped>"`.
/// This behaviour is useful to prevent bloating the runtime WASM blob from unneeded code.
#[proc_macro_derive(RuntimeDebugNoBound)]
pub fn derive_runtime_debug_no_bound(input: TokenStream) -> TokenStream {
	#[cfg(not(feature = "std"))]
	{
		let input: syn::DeriveInput = match syn::parse(input) {
			Ok(input) => input,
			Err(e) => return e.to_compile_error().into(),
		};

		let name = &input.ident;
		let (impl_generics, ty_generics, where_clause) = input.generics.split_for_impl();

		quote::quote!(
			const _: () = {
				impl #impl_generics core::fmt::Debug for #name #ty_generics #where_clause {
					fn fmt(&self, fmt: &mut core::fmt::Formatter) -> core::fmt::Result {
						fmt.write_str("<stripped>")
					}
				}
			};
		).into()
	}

	#[cfg(feature = "std")]
	{
		debug_no_bound::derive_debug_no_bound(input)
	}
}

/// Derive [`PartialEq`] but do not bound any generic. Docs are at
/// `frame_support::PartialEqNoBound`.
#[proc_macro_derive(PartialEqNoBound)]
pub fn derive_partial_eq_no_bound(input: TokenStream) -> TokenStream {
	partial_eq_no_bound::derive_partial_eq_no_bound(input)
}

/// derive Eq but do no bound any generic. Docs are at `frame_support::EqNoBound`.
#[proc_macro_derive(EqNoBound)]
pub fn derive_eq_no_bound(input: TokenStream) -> TokenStream {
	let input: syn::DeriveInput = match syn::parse(input) {
		Ok(input) => input,
		Err(e) => return e.to_compile_error().into(),
	};

	let name = &input.ident;
	let (impl_generics, ty_generics, where_clause) = input.generics.split_for_impl();

	quote::quote_spanned!(name.span() =>
		const _: () = {
			impl #impl_generics core::cmp::Eq for #name #ty_generics #where_clause {}
		};
	).into()
}

#[proc_macro_attribute]
pub fn require_transactional(attr: TokenStream, input: TokenStream) -> TokenStream {
	transactional::require_transactional(attr, input).unwrap_or_else(|e| e.to_compile_error().into())
}

#[proc_macro]
pub fn crate_to_pallet_version(input: TokenStream) -> TokenStream {
	pallet_version::crate_to_pallet_version(input).unwrap_or_else(|e| e.to_compile_error()).into()
}<|MERGE_RESOLUTION|>--- conflicted
+++ resolved
@@ -21,11 +21,8 @@
 
 mod storage;
 mod construct_runtime;
-<<<<<<< HEAD
 mod pallet;
-=======
 mod pallet_version;
->>>>>>> ef8534ab
 mod transactional;
 mod debug_no_bound;
 mod clone_no_bound;
