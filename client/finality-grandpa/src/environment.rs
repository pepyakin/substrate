--- conflicted
+++ resolved
@@ -1326,7 +1326,6 @@
 
 		// ideally some handle to a synchronization oracle would be used
 		// to avoid unconditionally notifying.
-<<<<<<< HEAD
 		let justification = justification.map(|j| (GRANDPA_ENGINE_ID, j.clone()));
 		client
 			.apply_finality(import_op, BlockId::Hash(hash), justification, true)
@@ -1334,17 +1333,10 @@
 				warn!(target: "afg", "Error applying finality to block {:?}: {:?}", (hash, number), e);
 				e
 			})?;
-		telemetry!(CONSENSUS_INFO; "afg.finalized_blocks_up_to";
-=======
-		client.apply_finality(import_op, BlockId::Hash(hash), justification, true).map_err(|e| {
-			warn!(target: "afg", "Error applying finality to block {:?}: {:?}", (hash, number), e);
-			e
-		})?;
 		telemetry!(
 			telemetry;
 			CONSENSUS_INFO;
 			"afg.finalized_blocks_up_to";
->>>>>>> 35417694
 			"number" => ?number, "hash" => ?hash,
 		);
 
