--- conflicted
+++ resolved
@@ -433,13 +433,8 @@
 		Client: crate::ClientForGrandpa<Block, BE>,
 		for<'a> &'a Client:
 			BlockImport<Block, Error = ConsensusError, Transaction = TransactionFor<Client, Block>>,
-<<<<<<< HEAD
-		SC: Send,
-		TransactionFor<Client, Block>: 'static,
-=======
 		TransactionFor<Client, Block>: Send + 'static,
 		SC: Send,
->>>>>>> 15c3189e
 {
 	type Error = ConsensusError;
 	type Transaction = TransactionFor<Client, Block>;
@@ -466,11 +461,7 @@
 		let pending_changes = self.make_authorities_changes(&mut block, hash, initial_sync)?;
 
 		// we don't want to finalize on `inner.import_block`
-<<<<<<< HEAD
-		let mut justification = block.justification.take();
-=======
 		let mut justifications = block.justifications.take();
->>>>>>> 15c3189e
 		let import_result = (&*self.inner).import_block(block, new_cache).await;
 
 		let mut imported_aux = {
