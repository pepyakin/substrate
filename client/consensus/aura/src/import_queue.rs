--- conflicted
+++ resolved
@@ -26,7 +26,7 @@
 use prometheus_endpoint::Registry;
 use codec::{Encode, Decode, Codec};
 use sp_consensus::{
-	BlockImport, CanAuthorWith, ForkChoiceStrategy, BlockImportParams, SlotData,
+	BlockImport, CanAuthorWith, ForkChoiceStrategy, BlockImportParams,
 	BlockOrigin, Error as ConsensusError, BlockCheckParams, ImportResult,
 	import_queue::{
 		Verifier, BasicQueue, DefaultImportQueue, BoxJustificationImport,
@@ -193,11 +193,7 @@
 }
 
 #[async_trait::async_trait]
-<<<<<<< HEAD
 impl<B: BlockT, C, P, CAW, IDP> Verifier<B> for AuraVerifier<C, P, CAW, IDP> where
-=======
-impl<B: BlockT, C, P, CAW> Verifier<B> for AuraVerifier<C, P, CAW> where
->>>>>>> 15c3189e
 	C: ProvideRuntimeApi<B> +
 		Send +
 		Sync +
@@ -272,13 +268,8 @@
 							block.clone(),
 							BlockId::Hash(parent_hash),
 							inherent_data,
-<<<<<<< HEAD
 							inherent_data_providers,
 						).await.map_err(|e| e.to_string())?;
-=======
-							*timestamp_now,
-						).map_err(|e| e.to_string())?;
->>>>>>> 15c3189e
 					}
 
 					let (_, inner_body) = block.deconstruct();
@@ -535,10 +526,6 @@
 	CIDP: CreateInherentDataProviders<Block, ()> + Sync + Send + 'static,
 	CIDP::InherentDataProviders: InherentDataProviderExt + Send + Sync,
 {
-<<<<<<< HEAD
-=======
-	register_aura_inherent_data_provider(&inherent_data_providers, slot_duration.slot_duration())?;
->>>>>>> 15c3189e
 	initialize_authorities_cache(&*client)?;
 
 	let verifier = AuraVerifier::<_, P, _, _>::new(
