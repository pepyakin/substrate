// Copyright 2017-2019 Parity Technologies (UK) Ltd.
// This file is part of Substrate.

// Substrate is free software: you can redistribute it and/or modify
// it under the terms of the GNU General Public License as published by
// the Free Software Foundation, either version 3 of the License, or
// (at your option) any later version.

// Substrate is distributed in the hope that it will be useful,
// but WITHOUT ANY WARRANTY; without even the implied warranty of
// MERCHANTABILITY or FITNESS FOR A PARTICULAR PURPOSE.  See the
// GNU General Public License for more details.

// You should have received a copy of the GNU General Public License
// along with Substrate.  If not, see <http://www.gnu.org/licenses/>.

//! Substrate externalities abstraction
//!
//! The externalities mainly provide access to storage and to registered extensions. Extensions
//! are for example the keystore or the offchain externalities. These externalities are used to
//! access the node from the runtime via the runtime interfaces.
//!
//! This crate exposes the main [`Externalities`] trait.

use std::any::{Any, TypeId};

use primitives_storage::ChildStorageKey;

pub use scope_limited::{set_and_run_with_externalities, with_externalities};
pub use extensions::{Extension, Extensions, ExtensionStore};

mod extensions;
mod scope_limited;

/// The Substrate externalities.
///
/// Provides access to the storage and to other registered extensions.
pub trait Externalities: ExtensionStore {
	/// Read runtime storage.
	fn storage(&self, key: &[u8]) -> Option<Vec<u8>>;

	/// Get storage value hash. This may be optimized for large values.
	fn storage_hash(&self, key: &[u8]) -> Option<Vec<u8>>;

	/// Get child storage value hash. This may be optimized for large values.
	///
	/// Returns an `Option` that holds the SCALE encoded hash.
	fn child_storage_hash(&self, storage_key: ChildStorageKey, key: &[u8]) -> Option<Vec<u8>>;

	/// Read original runtime storage, ignoring any overlayed changes.
	fn original_storage(&self, key: &[u8]) -> Option<Vec<u8>>;

	/// Read original runtime child storage, ignoring any overlayed changes.
	///
	/// Returns an `Option` that holds the SCALE encoded hash.
	fn original_child_storage(&self, storage_key: ChildStorageKey, key: &[u8]) -> Option<Vec<u8>>;

	/// Get original storage value hash, ignoring any overlayed changes.
	/// This may be optimized for large values.
	///
	/// Returns an `Option` that holds the SCALE encoded hash.
	fn original_storage_hash(&self, key: &[u8]) -> Option<Vec<u8>>;

	/// Get original child storage value hash, ignoring any overlayed changes.
	/// This may be optimized for large values.
	///
	/// Returns an `Option` that holds the SCALE encoded hash.
	fn original_child_storage_hash(
		&self,
		storage_key: ChildStorageKey,
		key: &[u8],
	) -> Option<Vec<u8>>;

	/// Read child runtime storage.
	///
	/// Returns an `Option` that holds the SCALE encoded hash.
	fn child_storage(&self, storage_key: ChildStorageKey, key: &[u8]) -> Option<Vec<u8>>;

	/// Set storage entry `key` of current contract being called (effective immediately).
	fn set_storage(&mut self, key: Vec<u8>, value: Vec<u8>) {
		self.place_storage(key, Some(value));
	}

	/// Set child storage entry `key` of current contract being called (effective immediately).
	fn set_child_storage(&mut self, storage_key: ChildStorageKey, key: Vec<u8>, value: Vec<u8>) {
		self.place_child_storage(storage_key, key, Some(value))
	}

	/// Clear a storage entry (`key`) of current contract being called (effective immediately).
	fn clear_storage(&mut self, key: &[u8]) {
		self.place_storage(key.to_vec(), None);
	}

	/// Clear a child storage entry (`key`) of current contract being called (effective immediately).
	fn clear_child_storage(&mut self, storage_key: ChildStorageKey, key: &[u8]) {
		self.place_child_storage(storage_key, key.to_vec(), None)
	}

	/// Whether a storage entry exists.
	fn exists_storage(&self, key: &[u8]) -> bool {
		self.storage(key).is_some()
	}

	/// Whether a child storage entry exists.
	fn exists_child_storage(&self, storage_key: ChildStorageKey, key: &[u8]) -> bool {
		self.child_storage(storage_key, key).is_some()
	}

	/// Clear an entire child storage.
	fn kill_child_storage(&mut self, storage_key: ChildStorageKey);

	/// Clear storage entries which keys are start with the given prefix.
	fn clear_prefix(&mut self, prefix: &[u8]);

	/// Clear child storage entries which keys are start with the given prefix.
	fn clear_child_prefix(&mut self, storage_key: ChildStorageKey, prefix: &[u8]);

	/// Set or clear a storage entry (`key`) of current contract being called (effective immediately).
	fn place_storage(&mut self, key: Vec<u8>, value: Option<Vec<u8>>);

	/// Set or clear a child storage entry. Return whether the operation succeeds.
	fn place_child_storage(
		&mut self,
		storage_key: ChildStorageKey,
		key: Vec<u8>,
		value: Option<Vec<u8>>,
	);

	/// Get the identity of the chain.
	fn chain_id(&self) -> u64;

	/// Get the trie root of the current storage map. This will also update all child storage keys
	/// in the top-level storage map.
	///
	/// The hash is defined by the `Block`.
	///
	/// Returns the SCALE encoded hash.
	fn storage_root(&mut self) -> Vec<u8>;

	/// Get the trie root of a child storage map. This will also update the value of the child
	/// storage keys in the top-level storage map.
	/// If the storage root equals the default hash as defined by the trie, the key in the top-level
	/// storage map will be removed.
	fn child_storage_root(&mut self, storage_key: ChildStorageKey) -> Vec<u8>;

	/// Get the change trie root of the current storage overlay at a block with given parent.
	/// `parent` is expects a SCALE endcoded hash.
	///
	/// The hash is defined by the `Block`.
	///
	/// Returns the SCALE encoded hash.
	fn storage_changes_root(&mut self, parent: &[u8]) -> Result<Option<Vec<u8>>, ()>;

	/// Create a new transactional layer.
	fn storage_start_transaction(&mut self);

	/// Discard a transactional layer, pending changes of every transaction behind this layer are
	/// dropped (including committed changes) .
	fn storage_discard_transaction(&mut self);

	/// Commit a transactional layer. The changes stay attached to parent transaction layer.
	fn storage_commit_transaction(&mut self);
<<<<<<< HEAD

=======
>>>>>>> 2676397d
}

/// Extension for the [`Externalities`] trait.
pub trait ExternalitiesExt {
	/// Tries to find a registered extension and returns a mutable reference.
	fn extension<T: Any + Extension>(&mut self) -> Option<&mut T>;
}

impl ExternalitiesExt for &mut dyn Externalities {
	fn extension<T: Any + Extension>(&mut self) -> Option<&mut T> {
		self.extension_by_type_id(TypeId::of::<T>()).and_then(Any::downcast_mut)
	}
}<|MERGE_RESOLUTION|>--- conflicted
+++ resolved
@@ -160,10 +160,6 @@
 
 	/// Commit a transactional layer. The changes stay attached to parent transaction layer.
 	fn storage_commit_transaction(&mut self);
-<<<<<<< HEAD
-
-=======
->>>>>>> 2676397d
 }
 
 /// Extension for the [`Externalities`] trait.
